--- conflicted
+++ resolved
@@ -77,13 +77,7 @@
             _x, _y = np.flip(_x), np.flip(_y)
         curve = np.interp(Fn, _y, _x)
 
-<<<<<<< HEAD
-def goal_diameter(fluence, desired_F2=0.025, max_goal=10):
-    """
-    Calculates the ideal mean track diameter in um to achieve a given overlap parameter F2.
-=======
     return curve
->>>>>>> fb10022e
 
 
 def goal_diameter(fluence, desired_overlap_percentage=0.05, max_goal=10):
