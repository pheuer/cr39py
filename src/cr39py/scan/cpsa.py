--- conflicted
+++ resolved
@@ -226,7 +226,6 @@
     # Sort the yaxis (it's backwards...)
     yax = np.sort(yax)
 
-<<<<<<< HEAD
     # Extract some quantities from the footer using regex
 
     # In scans that are part of a coincidence counting process, six marks will be made on the piece
@@ -249,8 +248,6 @@
             metadata[note] = point
 
     return tracks, metadata
-=======
-    return tracks
 
 
 def extract_etch_time(path: Path) -> float:
@@ -287,5 +284,4 @@
         if m is not None:
             return float(m.group(1)) * tags[tag]
 
-    return None
->>>>>>> ae16e1b0
+    return None