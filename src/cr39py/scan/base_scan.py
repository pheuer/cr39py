"""
The `~cr39py.scan.base_scan` module contains the `~cr39py.scan.base_scan.Scan` class, which represents
a scan of an etched piece of CR39.
"""

import copy
import os
from collections.abc import Sequence
from functools import cached_property
from pathlib import Path

import h5py
import matplotlib.pyplot as plt
import numpy as np
from fast_histogram import histogram2d

from cr39py.core.exportable_class import ExportableClassMixin
from cr39py.core.types import TrackData
from cr39py.core.units import unit_registry as u
from cr39py.models.response import TwoParameterModel
from cr39py.scan.cpsa import extract_etch_time, read_cpsa
from cr39py.scan.cut import Cut
from cr39py.scan.subset import Subset

__all__ = ["Axis", "Scan"]


class Axis(ExportableClassMixin):
    """An axis of a CR-39 scan.

    Parameters
    ----------

    ind : int
        Index of the track data array corresponding to this axis.

    unit : u.Quantity
        Unit for this axis.

    default_range : tuple[float]
        Defaults for the (min, max, framesize) of this axis. Values are
        floats in the unit set by the unit keyword. Any of the values can
        be None, in which case the range will be automatically determined
        from the track data.

    """

    _exportable_attributes = ["ind", "_unit", "_default_range", "framesize"]

    def __init__(
        self,
        ind: int = None,
        unit: u.Quantity = None,
        default_range: tuple[float | None] = (None, None, None),
    ) -> None:

        if ind is None:
            raise ValueError("ind argument is required")

        if unit is None:
            raise ValueError("unit argument is required")

        # These parameters are intended to not be mutable
        self._ind = ind
        self._unit = unit
        self._default_range = default_range

        # Framesize is mutable
        self._framesize = None

        # Tracks over which to calculate axes
        self._tracks = None

    @property
    def ind(self) -> int:
        """The array index for this axis.

        Returns
        -------
        index : int
        """
        return self._ind

    @property
    def unit(self):
        """Unit of this axis.

        Returns
        -------
        unit : u.Quantity
        """
        return self._unit

    @property
    def default_range(self):
        """
        Default range (min, max, framesize) for this axis.
        Any values that are set to None will be estimated based
        on the track data automatically.
        """
        return self._default_range

    @cached_property
    def _default_framesize(self) -> u.Quantity:
        """
        Calculates an initial framesize based on the selected tracks.
        """
        # If a default framesize was specified, return that
        default_framesize = self.default_range[2]
        if default_framesize is not None:
            framesize = default_framesize
        else:
            # Otherwise, determine a framesize that will result in about
            # 20 tracks per frame
            ntracks = self.tracks.shape[0]
            nbins = int(np.clip(np.sqrt(ntracks) / 20, 20, 200))
            minval = np.min(self.tracks[:, self.ind])
            maxval = np.max(self.tracks[:, self.ind])
            framesize = (maxval - minval) / nbins

        return framesize * self.unit

    def _reset_default_framesize(self) -> None:
        """Resets the default framesize if the tracks change."""
        if hasattr(self, "_default_framesize"):
            del self._default_framesize

    @property
    def framesize(self) -> u.Quantity:
        """Frame (bin) size for this axis.

        If framesize property is set, returns that value,
        otherwise returns a default framesize estimated from
        the current tracks.

        Returns
        -------
        u.Quantity
            _description_
        """
        if self._framesize is not None:
            return self._framesize
        else:
            return self._default_framesize

    @framesize.setter
    def framesize(self, framesize: u.Quantity) -> None:
        self._framesize = framesize
        self._reset_axis()

    @property
    def tracks(self) -> TrackData:
        """
        Tracks associated with this axis.

        Setting this property calls a setter method that resets
        the framesize and axis using the new tracks. This is done
        programmatically in Scan every time a new set of
        tracks is selected.
        """
        return self._tracks

    @tracks.setter
    def tracks(self, tracks: TrackData) -> None:
        self._tracks = tracks
        self._reset_default_framesize()

    @cached_property
    def axis(self) -> u.Quantity:
        """
        Axis calculated for the array of tracks.

        Returns
        -------

        axis : u.Quantity
            Axis array
        """

        # Calculate a min and max value for the axis
        minval = self.default_range[0]
        if minval is None:
            minval = np.min(self.tracks[:, self.ind])

        maxval = self.default_range[1]
        if maxval is None:
            maxval = np.max(self.tracks[:, self.ind])

        dax = self.framesize.m_as(self.unit)
        ax = np.arange(minval, maxval + dax, dax)

        ax *= self.unit

        return ax

    def _reset_axis(self):
        """
        Reset the axis to be recalculated if the tracks
        or the framesize has changed.
        """
        if hasattr(self, "axis"):
            del self.axis


class Scan(ExportableClassMixin):
    """
    A representation of a piece of CR39 data.

    A Scan object contains an array of tracks and an axis for each
    dimension of the track data: X,Y,D,C,E,Z. A Scan object also
    contains a list of Subset objects, each of which contains
    an arbitrary number of Cut objects. One Subset is selected
    at a time, and the cuts from that subset are applied to create
    the selected_tracks object. Selected_tracks can be written out
    as a histogram for further data analysis.

    Notes
    -----

    Some fundamental papers on CR-39

    F. H. Séguin et al. 2003 RSI https://doi.org/10.1063/1.1518141

    """

    _axes = {
        "X": Axis(ind=0, unit=u.cm, default_range=(None, None, None)),
        "Y": Axis(ind=1, unit=u.cm, default_range=(None, None, None)),
        "D": Axis(ind=2, unit=u.um, default_range=(0, 20, 0.5)),
        "C": Axis(ind=3, unit=u.dimensionless, default_range=(0, 80, 1)),
        "E": Axis(ind=4, unit=u.dimensionless, default_range=(0, 50, 1)),
        "Z": Axis(ind=5, unit=u.um, default_range=(None, None, None)),
    }

    _exportable_attributes = [
        "_tracks",
        "_axes",
        "_subsets",
        "_current_subset_index",
        "_etch_time",
    ]

    def __init__(self) -> None:
        self._current_subset_index = 0
        self._subsets = [Subset()]

        self._tracks = None

        # Etch time, u.Quantity
        self._etch_time = None

        self.metadata = {}

    @property
    def tracks(self) -> TrackData:
        """
        The array of tracks in the scan.

        The track array has shape (ntracks,6), where each track has the
        values [X,Y,D,C,E,Z].

        Returns
        -------
        tracks : `~numpy.ndarray` (ntracks,6)
            Track array
        """
        return self._tracks

    @property
    def etch_time(self) -> u.Quantity:
        """ "
        The cumulative track etch time for the scan.

        Returns
        -------
        etch_time : u.Quantity
            Etch time
        """
        return self._etch_time

    @property
    def axes(self) -> dict[Axis]:
        """
        A dictionary of `~cr39py.scan.base_scan.Axis` objects.

        Keys to the dictionary are the axis names, "X","Y","D","C","E","Z".
        """
        return self._axes

    # **********************************
    # Class Methods for initialization
    # **********************************

    @classmethod
    def from_tracks(cls, tracks: TrackData, etch_time: float, metadata=None):
        """
        Initialize a Scan object from an array of tracks.

        Parameters
        ---------
        tracks : np.ndarray (ntracks,6)
            Array of tracks with [X,Y,D,C,E,Z] values.

        etch_time : float
            Etch time in minutes.
        """
        if metadata is None:
            metadata = {}

        obj = cls()

        obj._etch_time = etch_time * u.min
        obj._tracks = tracks
        obj.metadata = metadata

        # Attach the selected tracks object to the axes objects
        for ax in obj._axes.values():
            ax.tracks = obj.selected_tracks

        return obj

    @classmethod
    def from_cpsa(cls, path: Path, etch_time: float | None = None):
        """
        Initialize a Scan object from a CPSA file.

        Parameters
        ---------
        path : `~pathlib.Path`
            Path to the CPSA file.

        etch_time : float
            Etch time in minutes.

        """
<<<<<<< HEAD
        tracks, metadata = read_cpsa(path)
        return cls.from_tracks(tracks, etch_time, metadata=metadata)
=======
        if etch_time is None:
            etch_time = extract_etch_time(path)
        if etch_time is None:
            raise ValueError(
                "Etch time not provided or successfully extracted from CPSA filename."
            )

        tracks = read_cpsa(path)

        return cls.from_tracks(tracks, etch_time)
>>>>>>> ae16e1b0

    # **********************************
    # Framesize setup
    # **********************************
    def set_framesize(self, ax_key: str, framesize: float | u.Quantity) -> None:
        """
        Sets the bin width for a given axis.

        If axs is 'X' or 'Y', update the framesize
        for both so that the frames remain square.

        Parameters
        ----------

        ax_key : str
            Name of the axis to change.

        framesize : float | u.Quantity
            New framesize

        """

        # If no unit is supplied, assume the
        # default units for this axis
        if not isinstance(framesize, u.Quantity):
            if ax_key == "XY":
                unit = self._axes["X"].unit
            else:
                self._axes[ax_key].unit
            framesize *= unit

        if ax_key in ["X", "Y"]:
            self.set_framesize("XY", framesize)
        elif ax_key == "XY":
            self._axes["X"].framesize = framesize
            self._axes["Y"].framesize = framesize
        else:
            self._axes[ax_key].framesize = framesize

    def optimize_xy_framesize(self, tracks_per_frame_goal: int = 10) -> None:
        """
        Optimizes XY framesize for a given tracks per frame.

        Creates square frames.

        Parameters
        ----------

        tracks_per_frame_goal: int (optional)
            Number of tracks per bin to optimize for.
            Default is 10.
        """

        # initialize with current framesize
        framesize = self._axes["X"].framesize

        # Estimate the ideal framesize so that the median bin has some
        # number of tracks in it
        goal_met = False
        ntries = 0
        while not goal_met:
            _, _, image = self.histogram()
            median_tracks = np.median(image)

            print(f"framesize: {framesize:.1e}, median_tracks: {median_tracks:.2f}")

            # If many tries have happened, you may be in a loop and need
            # to relax the requirement
            if ntries > 25:
                atol = 3 + (ntries - 25) / 10
            else:
                atol = 3

            # Accept the framesize if within 5% of the goal value
            if np.isclose(median_tracks, tracks_per_frame_goal, atol=atol):
                print("Goal met")
                goal_met = True
            else:
                print("Trying a different framesize")
                # Amount by which to change the framesize side length
                # to try and capture the right number of tracks
                framesize_change = np.sqrt(tracks_per_frame_goal / median_tracks)

                # If the bin is too small, shrink by a bit less than
                # the calculated amount
                if median_tracks > tracks_per_frame_goal:
                    framesize_change *= 0.95
                else:
                    framesize_change *= 1.05

                # TODO: Move in steps smaller than the calculated optimum
                # to avoid overshooting
                framesize = framesize * framesize_change

                ntries += 1

            self.set_framesize("XY", framesize)

    # ************************************************************************
    # Manipulate Subsets
    # ************************************************************************

    @property
    def current_subset(self) -> Subset:
        """
        The currently selected subset object.
        """
        return self._subsets[self._current_subset_index]

    @property
    def nsubsets(self) -> int:
        """
        The current number of subsets.
        """
        return len(self._subsets)

    def select_subset(self, i: int) -> None:
        """
        Select a subset based on its index.

        Parameters
        ----------
        i : int
            Index of the subset to select
        """
        if i > self.nsubsets - 1 or i < -self.nsubsets:
            raise ValueError(
                f"Cannot select subset {i}, there are only " f"{self.nsubsets} subsets."
            )
        else:
            # Handle negative indexing
            if i < 0:
                i = self.nsubsets + i
            self._current_subset_index = i

    def add_subset(self, *args: Subset) -> None:
        """
        Adds a subset to the list.

        If no argument is provided, an empty subset
        will be created and added.

        Parameters
        ----------
        subset : `~cr39py.scan.subset.Subset`
            Subset to add.
        """
        if len(args) == 1:
            subset = args[0]
        elif len(args) == 0:
            subset = Subset()
        self._subsets.append(subset)

    def remove_subset(self, i: int) -> None:
        """
        Remove a subset based on its index.

        Parameters
        ----------
        i : int
            Index of the subset to remove.

        Raises
        ------
        ValueError
            If index exceeds the number of subsets defined,
            or if the index corresponds to the currently selected
            subset, which cannot be removed.
        """
        if i > self.nsubsets - 1:
            raise ValueError(
                f"Cannot remove the {i} subset, there are only "
                f"{self._subsets} subsets."
            )

        elif i == self._current_subset_index:
            raise ValueError("Cannot remove the currently selected subset.")

        else:
            self._subsets.pop(i)

    # ************************************************************************
    # Manipulate Cuts
    # These methods are all wrapers for methods on the current selected Subset
    # ************************************************************************
    def set_domain(self, *args, **kwargs) -> None:
        """
        Sets the domain cut on the currently selected subset.

        See docstring for
        `~cr39py.subset.Subset.set_domain`
        """
        self.current_subset.set_domain(*args, **kwargs)

    def select_dslice(self, dslice: int | None) -> None:
        """
        Select a new dslice by index.

        See docstring for
        `~cr39py.subset.Subset.select_dslice`
        """
        self.current_subset.select_dslice(dslice)

    def set_ndslices(self, ndslices: int) -> None:
        """
        Sets the number of ndslices on the current subset.

        See docstring for
        `~cr39py.subset.Subset.set_ndslices`
        """
        self.current_subset.set_ndslices(ndslices)

    # ************************************************************************
    # Methods for managing cut list
    # ************************************************************************
    def add_cut(self, *args, **kwargs) -> None:
        """
        Add a cut to the currently selected subset.

        Takes the same arguments as
        `~cr39py.subset.Subset.add_cut`
        """
        self.current_subset.add_cut(*args, **kwargs)

    def remove_cut(self, *args, **kwargs) -> None:
        """
        Remove a cut from the currently selected subset.

        Takes the same arguments as
        `~cr39py.subset.Subset.remove_cut`
        """
        self.current_subset.remove_cut(*args, **kwargs)

    def replace_cut(self, *args, **kwargs) -> None:
        """
        Replace a cut on the currently selected subset.

        Takes the same arguments as
        `~cr39py.subset.Subset.replace_cut`
        """
        self.current_subset.replace_cut(*args, **kwargs)

    # *************************************************************************
    # Track Manipulation
    # *************************************************************************

    @property
    def ntracks(self) -> int:
        """
        Number of tracks.
        """
        return self._tracks.shape[0]

    def _reset_selected_tracks(self):
        """Reset the cached properties associated with _selected_tracks."""
        if hasattr(self, "_selected_tracks"):
            del self._selected_tracks

    @cached_property
    def _selected_tracks(self) -> TrackData:
        """
        Cached TrackData array containing the tracks selected
        by the currently selected subset.
        """
        # Save hash of the current subset, only reset tracks
        # property if the subset has changed, or if the framesize has
        # changed
        self._cached_subset_hash = hash(self.current_subset)

        tracks = self.current_subset.apply_cuts(self._tracks)

        # Re-attach the new selected tracks to the axes objects
        for ax in self._axes.values():
            ax.tracks = tracks

        return tracks

    @property
    def selected_tracks(self) -> TrackData:
        """
        Tracks array for currently selected tracks.

        This property wraps a cached property
        `_selected_tracks` that is reset whenever anything is done that could
        change the selected tracks.
        """
        if hasattr(self, "_selected_tracks"):

            # If the subset matches the copy cached the last time
            # _selected_tracks was updated, the property is still up to date
            if hash(self.current_subset) == self._cached_subset_hash:
                pass
            # If not, delete the properties so they will be created again
            else:
                # Set the selected tracks to be re-generated.
                self._reset_selected_tracks()

        return self._selected_tracks

    @property
    def nselected_tracks(self) -> int:
        """
        Number of currently selected tracks.
        """
        return self.selected_tracks.shape[0]

    def rotate(self, angle: float, center: tuple[float] = (0, 0)) -> None:
        """
        Rotates the tracks in the XY plane by `rot` around a point.

        Parameters
        ---------

        angle: float
            Rotation angle in degrees

        center : tuple[float]
            Center of rotation. The default is (0,0).
        """

        x = self._tracks[:, 0] - center[0]
        y = self._tracks[:, 1] - center[1]
        r = np.sqrt(x**2 + y**2)
        theta = np.arctan2(y, x)
        theta += np.deg2rad(angle)
        self._tracks[:, 0] = r * np.cos(theta) + center[0]
        self._tracks[:, 1] = r * np.sin(theta) + center[1]

        self._reset_selected_tracks()

    def track_energy(self, particle: str, statistic: str = "mean") -> u.Quantity:
        """
        The energy of the currently selected tracks.

        Parameters
        ----------
        particle : str
            One of ['p', 'd', 't', 'a']

        statistic : str
            One of ['mean', 'median']

        Returns
        -------
        energy : float
            Energy in MeV
        """

        d = self.selected_tracks[:, 2]
        if statistic == "mean":
            d = np.mean(d)
        elif statistic == "median":
            d = np.median(d)
        else:  # pragma: no cover
            raise ValueError(f"Statistic keyword not recognized: {statistic}")

        model = TwoParameterModel(particle)
        energy = model.track_energy(d, self._etch_time.m_as(u.min))

        return energy

    # *************************************************************************
    # Data output
    # *************************************************************************

    def histogram(
        self,
        axes: tuple[str] = ("X", "Y"),
        quantity: str | None = None,
        tracks: np.ndarray | None = None,
    ) -> tuple[np.ndarray]:
        """
        Create a histogram of the currently selected track data

        The following quantities can be used as axes or quantities:
        - 'X': x position
        - 'Y': y position
        - 'D': diameter
        - 'C': contrast
        - 'E': ecentricity
        - 'Z' : z position/lens position during scan

        Parameters
        ---------

        axes : tuple(str), optional
            The axes of the histogram.  The default is ('X', 'Y')

        quantity: str, optional
            The quantity to plot. Default is to plot the number
            of particles per cell.

        tracks : np.ndarray (optional)
            Tracks data from which to make the histogram. Default
            is the currently selected track data.

        Returns
        -------

        hax  : `~np.ndarray`
            Horizontal axis

        vax : `~np.ndarray`
            Vertical axis

        histogram : `~np.ndarray`
            Histogram array

        """
        if tracks is None:
            tracks = self.selected_tracks

        ax0 = self._axes[axes[0]]
        ax1 = self._axes[axes[1]]

        # If creating a histogram like the X,Y,D plots
        if quantity is not None:
            ax2 = self._axes[quantity]
            weights = tracks[:, ax2.ind]
        else:
            weights = None

        rng = [
            (np.min(ax0.axis.m), np.max(ax0.axis.m)),
            (np.min(ax1.axis.m), np.max(ax1.axis.m)),
        ]
        bins = [ax0.axis.size, ax1.axis.size]

        arr = (
            histogram2d(
                tracks[:, ax0.ind],
                tracks[:, ax1.ind],
                bins=bins,
                range=rng,
                weights=weights,
            )
            * u.dimensionless
        )

        # Create the unweighted histogram and divide by it (sans zeros)
        if quantity is not None:
            arr_uw = histogram2d(
                tracks[:, ax0.ind],
                tracks[:, ax1.ind],
                bins=bins,
                range=rng,
            )
            nz = np.nonzero(arr_uw)
            arr[nz] = arr[nz] / arr_uw[nz]
            arr = arr * ax2.unit

        return ax0.axis, ax1.axis, arr

    def chi(self) -> tuple[np.ndarray]:
        """The Zylstra overlap parameter ``chi`` for each cell.

        Only includes currently selected tracks.

        Returns
        -------

        hax  : `~np.ndarray`
            Horizontal axis

        vax : `~np.ndarray`
            Vertical axis

        chi : `~np.ndarray`
            Histogram of chi for each cell

        Notes
        -----
        See A. B. Zylstra et al. Nucl. Instrum. Methods Phys. Res. A 2012

        """
        x, y, ntracks = self.histogram(axes=("X", "Y"))
        x, y, D = self.histogram(axes=("X", "Y"), quantity="D")

        chi = (
            ntracks
            / self._axes["X"].framesize
            / self._axes["Y"].framesize
            * np.pi
            * D**2
        ).to(u.dimensionless)

        return x, y, chi

    def F2(self) -> tuple[np.ndarray]:
        """The Zylstra overlap parameter ``F2`` for each cell.

        F2 is the fraction of tracks that overlap one other track, and
        is a reasonable approximation of the number of tracks that will
        be lost due to track overlap.

        .. math::
           F_2 = \chi (1 - 2\chi/3)

        As shown in the paper, this analytical model starts to fail
        when the ``chi`` parameter excceeds about 25%. Above this
        threshold, the analytical model over-estimtates the true
        number of track overlaps (according to Monte-Carlo simulations).

        Only includes currently selected tracks.

        Returns
        -------

        hax  : `~np.ndarray`
            Horizontal axis

        vax : `~np.ndarray`
            Vertical axis

        F2 : `~np.ndarray`
            Histogram of F2 for each cell

        Notes
        -----
        See A. B. Zylstra et al. Nucl. Instrum. Methods Phys. Res. A 2012

        """

        x, y, chi = self.chi()

        F2 = chi * (1 - 2 * chi / 3)

        return x, y, F2

    # *************************************************************************
    # Track Manipulation
    # *************************************************************************

    def plot(
        self,
        axes: tuple[str] | None = None,
        quantity: str | None = None,
        tracks: TrackData | None = None,
        xrange: Sequence[float, None] | None = None,
        yrange: Sequence[float, None] | None = None,
        zrange: Sequence[float, None] | None = None,
        log: bool = False,
        figax=None,
        show=True,
    ):
        """
        Plots a histogram of the track data.

        In addition to the track quantities [X,Y,D,C,E,Z], the following
        custom quantities can also be plotted:

        - CHI : The ``chi`` track overlap parameter from Zylstra et al. 2012
        - F2 : The ``F2`` track overlap parameter from Zylstra et al. 2012

        Parameters
        ----------

        axes: tuple of str, optional
            Sets which axes to plot. If two axes are provided,
            a histogram of tracks will be made. Default is ('X','Y')

        quantity: str | None
            Sets which quantity to plot. The default is None, which will
            result in plotting an unweighted histogram of the number
            of tracks in each frame. Any of the track quantities are
            valid, as are the list of custom quantities above.

        tracks: `~numpy.ndarray` (ntracks,6) (optional)
            Array of tracks to plot. Defaults to the
            currently selected tracks.

        xrange: Sequence[float,None] (optional)
            Limits for the horizontal axis. Setting either value to
            None will use the minimum or maximum of the data range
            for that value. Default is to plot the full data range.

        yrange: Sequence[float,None] (optional)
            Limits for the vertical axis. Setting either value to
            None will use the minimum or maximum of the data range
            for that value. Default is to plot the full data range.

        zrange: Sequence[float,None] (optional)
            Limits for the plotted quantity. Setting either value to
            None will use the minimum or maximum of the data range
            for that value. Default is to plot the full data range.

        log : bool (optional)
            If ``True``, plot the log of the quantity.

        figax : tuple(Fig,Ax), optional
            Tuple of (Figure, Axes) onto which the plot will
            be put. If none is provided, a new figure will be
            created.

        show : bool, optional
            If True, call plt.show() at the end to display the
            plot. Default is True. Pass False if this plot is
            being made as a subplot of another figure.

        Returns
        -------

        fig, ax : Figure, Axes
            The matplotlib figure and axes objects with
            the plot.



        """
        fontsize = 16

        # If a figure and axis are provided, use those
        if figax is not None:
            fig, ax = figax
        else:
            fig = plt.figure()
            ax = fig.add_subplot()

        if axes is None:
            axes = ("X", "Y")

        if xrange is None:
            xrange = [None, None]
        if yrange is None:
            yrange = [None, None]
        if zrange is None:
            zrange = [None, None]

        # Get the requested histogram
        if quantity == "CHI":
            xax, yax, arr = self.chi()
        elif quantity == "F2":
            xax, yax, arr = self.F2()
        else:
            xax, yax, arr = self.histogram(axes=axes, tracks=tracks)

        # Set all 0's in the histogram to NaN so they appear as
        # blank white space on the plot
        arr[arr == 0] = np.nan

        if quantity is None:
            ztitle = "# Tracks"
            title = f"{axes[0]}, {axes[1]}"
        else:
            ztitle = quantity
            title = f"{axes[0]}, {axes[1]}, {quantity}"

        # Set any None bounds to the extrema of the ranges
        xrange[0] = np.nanmin(xax.m) if xrange[0] is None else xrange[0]
        xrange[1] = np.nanmax(xax.m) if xrange[1] is None else xrange[1]
        yrange[0] = np.nanmin(yax.m) if yrange[0] is None else yrange[0]
        yrange[1] = np.nanmax(yax.m) if yrange[1] is None else yrange[1]
        zrange[0] = np.nanmin(arr.m) if zrange[0] is None else zrange[0]
        zrange[1] = np.nanmax(arr.m) if zrange[1] is None else zrange[1]

        # Apply log transform if requested
        if log:
            title += " (log)"
            nonzero = np.nonzero(arr)
            arr[nonzero] = np.log10(arr[nonzero])
        else:
            title += " (lin)"

        if axes == ("X", "Y"):
            ax.set_aspect("equal")

        ax.set_xlim(*xrange)
        ax.set_ylim(*yrange)
        ax.set_xlabel(axes[0], fontsize=fontsize)
        ax.set_ylabel(axes[1], fontsize=fontsize)
        ax.set_title(title, fontsize=fontsize)

        try:
            p = ax.pcolorfast(xax.m, yax.m, arr.m.T)

            cb_kwargs = {
                "orientation": "vertical",
                "pad": 0.07,
                "shrink": 0.8,
                "aspect": 16,
            }
            cbar = fig.colorbar(p, ax=ax, **cb_kwargs)
            cbar.set_label(ztitle, fontsize=fontsize)

        except ValueError:  # raised if one of the arrays is empty
            pass

        return fig, ax

    def cutplot(self, tracks: TrackData | None = None, show: bool = True):
        """
        Makes a standard figure useful for applying cuts.

        Subplots are:
        - (X,Y,Num. Tracks (lin)) (simple histogram)
        - (D,C, Num. Tracks (log))
        - (X, Y, D (lin)) (average diameter per frame)
        - (D, E, Num. Tracks (log))

        Parameters
        ----------

        tracks : `~numpy.ndarray` (ntracks, 6), optional
            Array of tracks to plot. Defaults to the
            currently selected tracks.

        show : bool, optional
            If True, call plt.show() at the end to display the
            plot. Default is True. Pass False if this plot is
            being made as a subplot of another figure.

        """

        if tracks is None:
            tracks = self.selected_tracks

        fig, axarr = plt.subplots(nrows=2, ncols=2, figsize=(9, 9))
        fig.subplots_adjust(hspace=0.3, wspace=0.3)

        title = (
            f"Subset {self._current_subset_index}, "
            f"dslice {self.current_subset.current_dslice_index} of "
            f"{self.current_subset.ndslices} selected, "
            f"\nEtch time: {self._etch_time.m_as(u.min):.1f} min."
        )

        fig.suptitle(title)

        # X, Y
        ax = axarr[0][0]
        self.plot(
            axes=("X", "Y"),
            show=False,
            figax=(fig, ax),
            xrange=self.current_subset.domain.xrange,
            yrange=self.current_subset.domain.yrange,
            tracks=tracks,
        )

        # D, C
        ax = axarr[0][1]
        self.plot(
            axes=("D", "C"),
            show=False,
            figax=(fig, ax),
            log=True,
            xrange=self.current_subset.domain.drange,
            yrange=self.current_subset.domain.crange,
            tracks=tracks,
        )

        # X, Y, D
        ax = axarr[1][0]
        self.plot(
            axes=("X", "Y"),
            quantity="D",
            show=False,
            figax=(fig, ax),
            xrange=self.current_subset.domain.xrange,
            yrange=self.current_subset.domain.yrange,
            zrange=self.current_subset.domain.drange,
            tracks=tracks,
        )

        # D, E
        ax = axarr[1][1]
        self.plot(
            axes=("D", "E"),
            show=False,
            figax=(fig, ax),
            log=True,
            xrange=self.current_subset.domain.drange,
            yrange=self.current_subset.domain.erange,
            tracks=tracks,
        )

        if show:
            plt.show()

        return fig, ax

    def focus_plot(self, show: bool = True):
        """
        Plot of the microscope focus (Z) across the XY plane of the scan.

        Used to look for abnormalities that may indicate a failed scan.

        Parameters
        ----------

        show : bool, optional
            If True, call plt.show() at the end to display the
            plot. Default is True. Pass False if this plot is
            being made as a subplot of another figure.
        """

        fig, ax = plt.subplots()

        self.plot(
            axes=("X", "Y", "Z"),
            figax=(fig, ax),
            xrange=self.current_subset.domain.xrange,
            yrange=self.current_subset.domain.yrange,
        )

        if show:
            plt.show()
        return fig, ax

    # *******************************************************
    # Command line interface
    # *******************************************************

    def cli(self) -> None:  # pragma: no cover
        """
        Command line interface for interactively setting up cuts.
        """
        # Import here to avoid circular import
        from cr39py.scan._cli import scan_cli

        return scan_cli(self)<|MERGE_RESOLUTION|>--- conflicted
+++ resolved
@@ -333,10 +333,6 @@
             Etch time in minutes.
 
         """
-<<<<<<< HEAD
-        tracks, metadata = read_cpsa(path)
-        return cls.from_tracks(tracks, etch_time, metadata=metadata)
-=======
         if etch_time is None:
             etch_time = extract_etch_time(path)
         if etch_time is None:
@@ -344,10 +340,8 @@
                 "Etch time not provided or successfully extracted from CPSA filename."
             )
 
-        tracks = read_cpsa(path)
-
-        return cls.from_tracks(tracks, etch_time)
->>>>>>> ae16e1b0
+        tracks, metadata = read_cpsa(path)
+        return cls.from_tracks(tracks, etch_time, metadata=metadata)
 
     # **********************************
     # Framesize setup
